
# The intercom_test Package

This package provides Python tools to facilitate _Interface by Example_ programming.

Test case data is stored in YAML to provide the widest possible access by tools and programming languages while still being friendly to the humans who often need to manually manipulate it.

Package documentation is available at [Read the Docs][docs].

## Interface by Example

Integration testing has developed a reputation as a gigantic money- and time-suck occurring near the end of a project.  Software components are built _to specification_ in isolation from one another then, near the end of the project, stood up in an actual environment to finally talk to one another.  Inevitably, the two components disagreed on the proper interpretation of some aspect of specifications (think of NASA's lost Mars orbiter), leading to miscommunication or misdesign.  Though the very end of the project is not the best time to discover a need for significant changes, as there is limited opportunity to trade out lower-priority work for the changes required for successful integration, this is exactly when such issues will be discovered.

Beyond the downsides of traditional integration testing enumerated above, the Agile philosophy espouses a general feeling that "Specifications documents are wrong."  This is not saying they are wrong in the sense that writing them is wrong, but that the documents themselves are _providing wrong information_ by:

* Giving incomplete and/or ambiguous specifications
* Contradicting the actual implementation and usage
* Falling out of date with the implementation
* Being more rigid than necessary, promoting byzantine implementations
* Only being testable by writing test code, which may be buggy

In essence, this is another way of saying "If it isn't tested, it isn't true."

A more Agile approach is to document exact input/output pairs conforming to the desired interface.  Consumers of the interface can use these examples to configure mock responses during unit testing, while providers/implementers of the interface can test against the specified cases.  If both consumers and providers are testing against the same cases, a much greater degree of confidence can be developed that both sides are "speaking the same language."

While *intercom_test* is a good tool for testing and communication, it is not a replacement for good communication between the teams developing the service provider and consumer.  Just because the consumer team adds a test case to the interface file does not create a guarantee that the provider could _ever_ make the test pass.  But the consumer development team could use *intercom_test* files to _propose_ a change to the team implementing the provider...in language much less ambiguous than is found in most interface specification documents.


## Test Case Format

Each test case is viewed as a `dict` of values to be consumed by the application's testing system, either as a feasible request/response pair for stubbing in a consumer or as a request/response pair with additional data for generating an integration test case for a provider.

This library provides an iterable of test cases or test case runner callables.  As detailed below, these test cases can come from multiple data files and may be a merge of information in more than one file.  Within the data files, test case data is represented in YAML.

## Challenges Solved

* Correlating augmenting data for the service provider
* Maintaining augmenting data for the service provider
* Merging new test cases


### Correlating Augmenting Data for the Service Provider

The basic idea of storing machine-readable request/response pairs in a shared "repository" between service consumers and providers is straightforward.  The first difficulty arises because service consumers need only the request/response pair for testing where service providers typically need to establish some particular state and/or mocks of other external services for the test cases to pass.  This information will typically be tightly coupled to the provider's implementation (e.g. it's database tables) and really should not be shared as part of the interface example.  This raises the problem of correlating the _augmenting data_ for the service provider with the test case data shared by both components.

The first reasonable solution might be to insist that each test case provide an unique identifier which could be used to look up the augmenting data in a dictionary- or hashtable-like structure.  This is feasible but still puts an additional burden on the format of the data in the shared test cases: it must now incorporate this unique identifier in some way.  This unique identifier is also not typically helpful to the interface consumer and thus constitutes noise on that side of the interface.  The unique identifier also, and subtly as shown below, allows bad behavior by provider-test writers.

An alternative is to derive a hash value for each test case from the key fields of the request.  Since the consumer needs each response to have a different request to effectively make all test case responses available, this also helps to identify cases in the test set where different responses are indicated for the same request.  Using this correlation method, it will be difficult for all the provider-side tests to pass as the provider-side can only have a single augmenting data set correlated with the _request_; when using unique identifiers, the provider side can test multiple cases with different augmentation data for the same request, subtly breaking the consumers' ability to use tests.  Because interface consumers benefit by being able to actually invoke each response, this is the better (if more complicated) solution and the one taken by *intercom_test*.

Typically, the interface case data will be stored in a directory that is shared between consumers and providers (e.g. a Git submodule, a Subversion external) where the augmentation data would live in the same repository as the test code for the provider.  This reduces exposure of implementation details, loosening the coupling between providers and consumers.  It also reduces churn in the interface case files, especially where changes to the persistent storage of the provider occur.


### Maintaining Augmenting Data for the Service Provider

While the hash value derived for identifying the test case described in the previous section works well for _implementation_ of this library, it is much more difficult for a human to use that hash value to correlate the augmenting data with the test case.  Essentially, making a new entry in the compact data format file manually is not feasible.  *intercom_test* incorporates functionality to update such high-performance files from a more human-friendly format, which identifies the test case simply by copying the whole case from the shared interface file and adding new keys to the `dict`.  If the test case runner is wrapped by the provided decorator function (possibly through generation of *case runners*), the compact format data files will be automatically updated from these programmer-friendly _update files_ when all of the interface tests pass.

Beyond automatically wrapping the test function in the compact data updating decorator, the *case runners* that *intercom_test* can generate have an additional advantage: they automatically log the case data they are about to test.  If the testing framework captures and displays logging events for failed tests, it becomes simple to paste the test case data into an update file, alter it as necessary to get the test passing, and have the compact data file automatically updated with the new, correct test data.


## Merging New Test Cases

The simplest organization of the shared test case data (i.e. the request/response pair) would be to put them in a single file using a file format supporting a data sequence: e.g. JSON, XML, or YAML.  This becomes problematic when two branches of development both try to add new items at the end of the file, which inevitably causes a merge conflict.  While this conflict is predictable and fairly easily managed with good tools, it would be preferable to avoid the conflict in the normal course of development.

This essentially means distributing the test cases through multiple files.  *intercom_test* provides facilities for organizing test cases in multiple files and combining them in a predictable, mergeable way as and when desired.


<<<<<<< HEAD
## Command Line Interface (`[cli]` Extra)

When this package is installed with the `[cli]` extra, it makes a command line tool called `icy-test` available to access the core functionality of `intercom_test`, facilitating use of this functionality in languages other than Python.  Help on use of the tool can be obtained by running `icy-test --help`.
=======
## CVE-2017-18342

This package allows the latest major released version of *PyYAML* at the time of publication, 3.13.  The PyYAML team has long debated a breaking change to make `yaml.load` a "safe" operation vs. it's current arbitrary code execution vulnerability.  *intercom_test* supports `safe_loading` in several places (as a keyword argument or an object property) -- defaulting to `True` -- to allow reversion to vulnerable behavior for any client code choosing that burden.  By default, *intercom_test* now only uses "safe" YAML loading.  Unfortunately, until a new major version of *PyYAML* is released addressing the default-unsafe API indicated by this CVE, *intercom_test* cannot publish a version compatible with the new API.
>>>>>>> 250b7d0e


## Contributing

1. Fork it ( https://github.com/PayTrace/intercom_test )
2. Create your feature branch (`git checkout -b my-new-feature`)
3. Commit your changes (`git commit -am 'Add some feature'`)
4. Push to the branch (`git push origin my-new-feature`)
5. Create new Pull Request (on [GitHub](https://github.com))

PayTrace uses *intercom_test* for coordinating testing of protocols between our components, and we consider this library to be in _alpha status_ at this time. It is under active development and maintenance! For further details on contributing, see [CONTRIBUTING.md](./CONTRIBUTING.md).

## TL; DR

This package allows a cheaper version of integration tests to run as part of unit testing.  It reads and maintains the data files necessary for this style of testing.  Service providers and consumers maintain parity by testing with the same test cases.

[docs]: https://intercom-test.readthedocs.io/en/latest/<|MERGE_RESOLUTION|>--- conflicted
+++ resolved
@@ -64,15 +64,14 @@
 This essentially means distributing the test cases through multiple files.  *intercom_test* provides facilities for organizing test cases in multiple files and combining them in a predictable, mergeable way as and when desired.
 
 
-<<<<<<< HEAD
 ## Command Line Interface (`[cli]` Extra)
 
 When this package is installed with the `[cli]` extra, it makes a command line tool called `icy-test` available to access the core functionality of `intercom_test`, facilitating use of this functionality in languages other than Python.  Help on use of the tool can be obtained by running `icy-test --help`.
-=======
+
+
 ## CVE-2017-18342
 
 This package allows the latest major released version of *PyYAML* at the time of publication, 3.13.  The PyYAML team has long debated a breaking change to make `yaml.load` a "safe" operation vs. it's current arbitrary code execution vulnerability.  *intercom_test* supports `safe_loading` in several places (as a keyword argument or an object property) -- defaulting to `True` -- to allow reversion to vulnerable behavior for any client code choosing that burden.  By default, *intercom_test* now only uses "safe" YAML loading.  Unfortunately, until a new major version of *PyYAML* is released addressing the default-unsafe API indicated by this CVE, *intercom_test* cannot publish a version compatible with the new API.
->>>>>>> 250b7d0e
 
 
 ## Contributing
